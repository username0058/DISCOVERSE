--- conflicted
+++ resolved
@@ -78,15 +78,9 @@
     # save路径，生成data
     save_dir = os.path.join(DISCOVERSE_ROOT_DIR, "data/mmk2_plate_coffecup")
     if not os.path.exists(save_dir):
-<<<<<<< HEAD
         os.mkdir(save_dir)
     # 模型快照
     sim_node = MMK2TASK(cfg)
-=======
-        os.makedirs(save_dir)
-
-    sim_node = SimNode(cfg)
->>>>>>> 54624902
     if hasattr(cfg, "save_mjb_and_task_config") and cfg.save_mjb_and_task_config and data_idx == 0:
         mujoco.mj_saveModel(sim_node.mj_model, os.path.join(save_dir, os.path.basename(cfg.mjcf_file_path).replace(".xml", ".mjb")))
         shutil.copyfile(os.path.abspath(__file__), os.path.join(save_dir, os.path.basename(__file__)))
